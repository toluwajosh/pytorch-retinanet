from tqdm import tqdm
import argparse
import collections

import numpy as np

import torch
import torch.optim as optim
from torchvision import transforms

from retinanet import model
from retinanet.dataloader import (
    CocoDataset,
    CSVDataset,
    collater,
    Resizer,
    AspectRatioBasedSampler,
    Augmenter,
    Normalizer,
)
from torch.utils.data import DataLoader

from retinanet import coco_eval
from retinanet import csv_eval

assert torch.__version__.split(".")[0] == "1"

print("CUDA available: {}".format(torch.cuda.is_available()))


def main(args=None):
    parser = argparse.ArgumentParser(
        description="Simple training script for training a RetinaNet network."
    )

    parser.add_argument("--dataset", help="Dataset type, must be one of csv or coco.")
    parser.add_argument("--model", default=None, help="Path to trained model")
    parser.add_argument("--coco_path", help="Path to COCO directory")
    parser.add_argument(
        "--csv_train", help="Path to file containing training annotations (see readme)"
    )
    parser.add_argument(
        "--csv_classes", help="Path to file containing class list (see readme)"
    )
    parser.add_argument(
        "--csv_val",
        help="Path to file containing validation annotations (optional, see readme)",
    )

    parser.add_argument(
        "--depth",
        help="Resnet depth, must be one of 18, 34, 50, 101, 152",
        type=int,
        default=50,
    )
    parser.add_argument("--epochs", help="Number of epochs", type=int, default=100)
<<<<<<< HEAD
    parser.add_argument(
        "--result_dir", default="results", help="Number of epochs", type=str
    )
=======
    parser.add_argument("--result_dir", default="results", help="Path to store training results", type=str)
    parser.add_argument("--batch_num", default=32, help="Number of samples in a batch", type=int)
>>>>>>> ac50274d

    parser = parser.parse_args(args)

    print(parser)

    # Create the data loaders
    if parser.dataset == "coco":

        if parser.coco_path is None:
            raise ValueError("Must provide --coco_path when training on COCO,")

        dataset_train = CocoDataset(
            parser.coco_path,
            # set_name="train2017",
            set_name="train_images_full",
            transform=transforms.Compose([Normalizer(), Augmenter(), Resizer()]),
        )
        dataset_val = CocoDataset(
            parser.coco_path,
            # set_name="val2017",
            set_name="val_images_full",
            transform=transforms.Compose([Normalizer(), Resizer()]),
        )

    elif parser.dataset == "csv":

        if parser.csv_train is None:
            raise ValueError("Must provide --csv_train when training on COCO,")

        if parser.csv_classes is None:
            raise ValueError("Must provide --csv_classes when training on COCO,")

        dataset_train = CSVDataset(
            train_file=parser.csv_train,
            class_list=parser.csv_classes,
            transform=transforms.Compose([Normalizer(), Augmenter(), Resizer()]),
        )

        if parser.csv_val is None:
            dataset_val = None
            print("No validation annotations provided.")
        else:
            dataset_val = CSVDataset(
                train_file=parser.csv_val,
                class_list=parser.csv_classes,
                transform=transforms.Compose([Normalizer(), Resizer()]),
            )

    else:
        raise ValueError("Dataset type not understood (must be csv or coco), exiting.")

    sampler = AspectRatioBasedSampler(dataset_train, batch_size=32, drop_last=False)
    dataloader_train = DataLoader(
        dataset_train, num_workers=16, collate_fn=collater, batch_sampler=sampler
    )

    if dataset_val is not None:
        sampler_val = AspectRatioBasedSampler(
            dataset_val, batch_size=16, drop_last=False
        )
        dataloader_val = DataLoader(
            dataset_val, num_workers=16, collate_fn=collater, batch_sampler=sampler_val
        )

    # Create the model
    if parser.depth == 18:
        retinanet = model.resnet18(
            num_classes=dataset_train.num_classes(), pretrained=True
        )
    elif parser.depth == 34:
        retinanet = model.resnet34(
            num_classes=dataset_train.num_classes(), pretrained=True
        )
    elif parser.depth == 50:
        retinanet = model.resnet50(
            num_classes=dataset_train.num_classes(), pretrained=True
        )
    elif parser.depth == 101:
        retinanet = model.resnet101(
            num_classes=dataset_train.num_classes(), pretrained=True
        )
    elif parser.depth == 152:
        retinanet = model.resnet152(
            num_classes=dataset_train.num_classes(), pretrained=True
        )
    else:
        raise ValueError("Unsupported model depth, must be one of 18, 34, 50, 101, 152")

    if parser.model:
        retinanet = torch.load(parser.model)

    use_gpu = True

    if use_gpu:
        if torch.cuda.is_available():
            retinanet = retinanet.cuda()

    if torch.cuda.is_available():
        retinanet = torch.nn.DataParallel(retinanet).cuda()
    else:
        retinanet = torch.nn.DataParallel(retinanet)

    retinanet.training = True

    optimizer = optim.Adam(retinanet.parameters(), lr=1e-4)

    scheduler = optim.lr_scheduler.ReduceLROnPlateau(
        optimizer, patience=3, verbose=True
    )

    loss_hist = collections.deque(maxlen=500)

    retinanet.train()
    retinanet.module.freeze_bn()

    print("Num training images: {}".format(len(dataset_train)))

    for epoch_num in range(parser.epochs):

        retinanet.train()
        retinanet.module.freeze_bn()

        epoch_loss = []
        p_bar = tqdm(dataloader_train)
        for iter_num, data in enumerate(p_bar):
            try:
                optimizer.zero_grad()

                if torch.cuda.is_available():
                    classification_loss, regression_loss = retinanet(
                        [data["img"].cuda().float(), data["annot"]]
                    )
                else:
                    classification_loss, regression_loss = retinanet(
                        [data["img"].float(), data["annot"]]
                    )

                classification_loss = classification_loss.mean()
                regression_loss = regression_loss.mean()

                loss = classification_loss + regression_loss

                if bool(loss == 0):
                    continue

                loss.backward()

                torch.nn.utils.clip_grad_norm_(retinanet.parameters(), 0.1)

                optimizer.step()

                loss_hist.append(float(loss))

                epoch_loss.append(float(loss))

                mean_loss = np.mean(loss_hist)
                p_bar.set_description(
                    str(
                        f"Epoch: {epoch_num} | Iteration: {iter_num} | "
                        f"Classification loss: {float(classification_loss.item()):.5f} | "
                        f"Regression loss: {float(regression_loss.item()):.5f} | "
                        f"Running loss: {mean_loss:.5f}"
                    )
                )

                del classification_loss
                del regression_loss
            except Exception as e:
                print(e)
                continue

        if parser.dataset == "coco":

            print("Evaluating dataset")

<<<<<<< HEAD
            coco_eval.evaluate_coco(
                dataset_val, retinanet, result_dir=parser.results_dir
            )
=======
            coco_eval.evaluate_coco(dataset_val, retinanet, result_dir=parser.result_dir)
>>>>>>> ac50274d

        elif parser.dataset == "csv" and parser.csv_val is not None:

            print("Evaluating dataset")

            mAP = csv_eval.evaluate(dataset_val, retinanet)

        scheduler.step(np.mean(epoch_loss))

        # TODO: Fix string formating mix (adopt homogeneous format)
        torch.save(
            retinanet.module,
<<<<<<< HEAD
            f"{parser.result_dir}"
            + "/{}_retinanet_{}.pt".format(parser.dataset, epoch_num),
=======
            f"{parser.result_dir}/"+"{}_retinanet_{}.pt".format(parser.dataset, epoch_num),
>>>>>>> ac50274d
        )

    retinanet.eval()

    torch.save(retinanet, "model_final.pt")


if __name__ == "__main__":
    main()<|MERGE_RESOLUTION|>--- conflicted
+++ resolved
@@ -54,14 +54,15 @@
         default=50,
     )
     parser.add_argument("--epochs", help="Number of epochs", type=int, default=100)
-<<<<<<< HEAD
-    parser.add_argument(
-        "--result_dir", default="results", help="Number of epochs", type=str
-    )
-=======
-    parser.add_argument("--result_dir", default="results", help="Path to store training results", type=str)
-    parser.add_argument("--batch_num", default=32, help="Number of samples in a batch", type=int)
->>>>>>> ac50274d
+    parser.add_argument(
+        "--result_dir",
+        default="results",
+        help="Path to store training results",
+        type=str,
+    )
+    parser.add_argument(
+        "--batch_num", default=32, help="Number of samples in a batch", type=int
+    )
 
     parser = parser.parse_args(args)
 
@@ -237,13 +238,9 @@
 
             print("Evaluating dataset")
 
-<<<<<<< HEAD
             coco_eval.evaluate_coco(
-                dataset_val, retinanet, result_dir=parser.results_dir
+                dataset_val, retinanet, result_dir=parser.result_dir
             )
-=======
-            coco_eval.evaluate_coco(dataset_val, retinanet, result_dir=parser.result_dir)
->>>>>>> ac50274d
 
         elif parser.dataset == "csv" and parser.csv_val is not None:
 
@@ -256,12 +253,8 @@
         # TODO: Fix string formating mix (adopt homogeneous format)
         torch.save(
             retinanet.module,
-<<<<<<< HEAD
-            f"{parser.result_dir}"
-            + "/{}_retinanet_{}.pt".format(parser.dataset, epoch_num),
-=======
-            f"{parser.result_dir}/"+"{}_retinanet_{}.pt".format(parser.dataset, epoch_num),
->>>>>>> ac50274d
+            f"{parser.result_dir}/"
+            + "{}_retinanet_{}.pt".format(parser.dataset, epoch_num),
         )
 
     retinanet.eval()
